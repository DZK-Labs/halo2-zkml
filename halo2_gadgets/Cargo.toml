[package]
name = "halo2_gadgets"
version = "0.2.0"
authors = [
    "Sean Bowe <sean@electriccoin.co>",
    "Jack Grigg <jack@electriccoin.co>",
    "Daira Hopwood <daira@jacaranda.org>",
    "Ying Tong Lai <yingtong@electriccoin.co>",
    "Kris Nuttycombe <kris@electriccoin.co>",
]
edition = "2021"
rust-version = "1.56.1"
description = "Reusable gadgets and chip implementations for Halo 2"
license = "MIT OR Apache-2.0"
repository = "https://github.com/zcash/halo2"
readme = "README.md"
categories = ["cryptography"]
keywords = ["halo", "proofs", "zcash", "zkp", "zkSNARKs"]

[package.metadata.docs.rs]
all-features = true
rustdoc-args = ["--cfg", "docsrs", "--html-in-header", "katex-header.html"]

[dependencies]
arrayvec = "0.7.0"
bitvec = "1"
ff = "0.12"
group = "0.12"
halo2_proofs = { version = "0.2", path = "../halo2_proofs" }
lazy_static = "1"
<<<<<<< HEAD
=======
pasta_curves = "0.4"
>>>>>>> 8ff5b1e3
proptest = { version = "1.0.0", optional = true }
rand = "0.8"
subtle = "2.3"
uint = "0.9.2" # MSRV 1.56.1

# Developer tooling dependencies
plotters = { version = "0.3.0", optional = true }

[dev-dependencies]
criterion = "0.3"
proptest = "1.0.0"

[target.'cfg(unix)'.dev-dependencies]
pprof = { version = "0.8", features = ["criterion", "flamegraph"] } # MSRV 1.56

[lib]
bench = false

[features]
dev-graph = ["halo2_proofs/dev-graph", "plotters"]
test-dependencies = ["proptest"]
unstable = []<|MERGE_RESOLUTION|>--- conflicted
+++ resolved
@@ -28,10 +28,7 @@
 group = "0.12"
 halo2_proofs = { version = "0.2", path = "../halo2_proofs" }
 lazy_static = "1"
-<<<<<<< HEAD
-=======
 pasta_curves = "0.4"
->>>>>>> 8ff5b1e3
 proptest = { version = "1.0.0", optional = true }
 rand = "0.8"
 subtle = "2.3"
@@ -53,4 +50,17 @@
 [features]
 dev-graph = ["halo2_proofs/dev-graph", "plotters"]
 test-dependencies = ["proptest"]
-unstable = []+unstable = []
+
+[[bench]]
+name = "primitives"
+harness = false
+
+[[bench]]
+name = "poseidon"
+harness = false
+
+[[bench]]
+name = "sha256"
+harness = false
+required-features = ["unstable"]